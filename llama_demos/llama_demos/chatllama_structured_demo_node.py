--- conflicted
+++ resolved
@@ -62,16 +62,6 @@
         Joke, method="function_calling", include_raw=True
     )
     initial_time = time.time()
-<<<<<<< HEAD
-    response: AIMessage = chain.invoke({"prompt": "Tell me a joke about cats"})
-    message: AIMessage = response["raw"]
-    joke: Joke = response["parsed"]
-
-    final_time = time.time()
-
-    print(f"Prompt: Tell me a joke about cats")
-    print(f"Response: {joke.model_dump_json()}")
-=======
     response = chain.invoke({"prompt": "Tell me a joke about cats"})
     message: AIMessage = response["raw"]
     joke: Joke = response["parsed"]
@@ -79,15 +69,10 @@
 
     print(f"Prompt: Tell me a joke about cats")
     print(joke.model_dump_json())
->>>>>>> eca380b5
     print(f"Time elapsed: {final_time - initial_time:.2f} seconds")
     print(
         f"Tokens per second: {message.usage_metadata['output_tokens'] / (final_time - initial_time):.2f} t/s"
     )
-<<<<<<< HEAD
-
-=======
->>>>>>> eca380b5
     rclpy.shutdown()
 
 
