--- conflicted
+++ resolved
@@ -44,56 +44,6 @@
     )
 
 
-<<<<<<< HEAD
-class ChatLlamaStructuredDemoNode(Node):
-
-    def __init__(self) -> None:
-        super().__init__("chat_llama_demo_node")
-
-        self.cv_bridge = CvBridge()
-
-        self.tokens = 0
-        self.initial_time = -1
-        self.eval_time = -1
-
-    def send_prompt(self) -> None:
-
-        self.chat = ChatLlamaROS(temp=0.2, penalty_last_n=8)
-
-        self.prompt = ChatPromptTemplate.from_messages(
-            [
-                HumanMessagePromptTemplate.from_template(
-                    template=[
-                        {"type": "text", "text": "{prompt}"},
-                    ]
-                ),
-            ]
-        )
-
-        structured_chat = self.chat.with_structured_output(
-            Joke, method="function_calling", include_raw=True
-        )
-
-        self.chain = self.prompt | structured_chat
-
-        self.initial_time = time.time()
-        response = self.chain.invoke({"prompt": "Tell me a joke about cats"})
-        message: AIMessage = response["raw"]
-        joke: Joke = response["parsed"]
-        self.final_time = time.time()
-
-        self.get_logger().info(f"Prompt: Tell me a joke about cats")
-        self.get_logger().info(joke.model_dump_json())
-        self.get_logger().info(
-            f"Time elapsed: {self.final_time - self.initial_time:.2f} seconds"
-        )
-        self.get_logger().info(
-            f"Tokens per second: {message.usage_metadata['output_tokens'] / (self.final_time - self.initial_time):.2f} t/s"
-        )
-
-
-=======
->>>>>>> 806767b1
 def main():
     rclpy.init()
     chat = ChatLlamaROS(temp=0.2, penalty_last_n=8)
@@ -111,14 +61,18 @@
     chain = prompt | chat.with_structured_output(Joke, method="function_calling")
     initial_time = time.time()
     response: AIMessage = chain.invoke({"prompt": "Tell me a joke about cats"})
+    message: AIMessage = response["raw"]
+    joke: Joke = response["parsed"]
+
     final_time = time.time()
 
     print(f"Prompt: Tell me a joke about cats")
-    print(f"Response: {response}")
+    print(f"Response: {joke.model_dump_json()}")
     print(f"Time elapsed: {final_time - initial_time:.2f} seconds")
-    # self.get_logger().info(
-    #     f"Tokens per second: {response.usage_metadata['output_tokens'] / (self.final_time - self.initial_time):.2f} t/s"
-    # )
+    print(
+        f"Tokens per second: {message.usage_metadata['output_tokens'] / (final_time - initial_time):.2f} t/s"
+    )
+
     rclpy.shutdown()
 
 
